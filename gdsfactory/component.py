import datetime
import hashlib
import math
import os
import pathlib
import tempfile
import uuid
import warnings
from collections import Counter
from collections.abc import Iterable
from pathlib import Path
from typing import Any, Dict, List, Optional, Set, Tuple, Union

import gdstk
import numpy as np
import yaml
from omegaconf import DictConfig, OmegaConf
from typing_extensions import Literal

from gdsfactory.component_layout import (
    Label,
    Polygon,
    _align,
    _distribute,
    _GeometryHelper,
    _parse_layer,
)
from gdsfactory.component_reference import ComponentReference, Coordinate, SizeInfo
from gdsfactory.config import CONF, logger
from gdsfactory.cross_section import CrossSection
from gdsfactory.layers import LAYER_COLORS, LayerColor, LayerColors
from gdsfactory.port import (
    Port,
    auto_rename_ports,
    auto_rename_ports_counter_clockwise,
    auto_rename_ports_layer_orientation,
    auto_rename_ports_orientation,
    map_ports_layer_to_orientation,
    map_ports_to_orientation_ccw,
    map_ports_to_orientation_cw,
    select_ports,
)
from gdsfactory.serialization import clean_dict
from gdsfactory.snap import snap_to_grid

Plotter = Literal["holoviews", "matplotlib", "qt"]
Axis = Literal["x", "y"]


class MutabilityError(ValueError):
    pass


def _get_dependencies(component, references_set):
    for ref in component.references:
        references_set.add(ref.ref_cell)
        _get_dependencies(ref.ref_cell, references_set)


mutability_error_message = """
You cannot modify a Component after creation as it will affect all of its instances.

Create a new Component and add a reference to it.

For example:

# BAD
c = gf.components.bend_euler()
c.add_ref(gf.components.mzi())

# GOOD
c = gf.Component()
c.add_ref(gf.components.bend_euler())
c.add_ref(gf.components.mzi())
"""

PathType = Union[str, Path]
Float2 = Tuple[float, float]
Layer = Tuple[int, int]
Layers = Tuple[Layer, ...]
LayerSpec = Union[str, int, Layer, None]

tmp = pathlib.Path(tempfile.TemporaryDirectory().name) / "gdsfactory"
tmp.mkdir(exist_ok=True, parents=True)
_timestamp2019 = datetime.datetime.fromtimestamp(1572014192.8273)
MAX_NAME_LENGTH = 32


def _rnd(arr, precision=1e-4):
    arr = np.ascontiguousarray(arr)
    ndigits = round(-math.log10(precision))
    return np.ascontiguousarray(arr.round(ndigits) / precision, dtype=np.int64)


class Component(_GeometryHelper):
    """A Component is an empty canvas where you add polygons, references and ports \
            (to connect to other components).

    - stores settings that you use to build the component
    - stores info that you want to use
    - can return ports by type (optical, electrical ...)
    - can return netlist for circuit simulation
    - can write to GDS, OASIS
    - can show in klayout, matplotlib, 3D, QT viewer, holoviews
    - can return copy, mirror, flattened (no references)

    Args:
        name: component_name. Use @cell decorator for auto-naming.
        with_uuid: adds unique identifier.

    Properties:
        info: dictionary that includes
            - derived properties
            - external metadata (test_protocol, docs, ...)
            - simulation_settings
            - function_name
            - name: for the component

        settings:
            full: full settings passed to the function to create component.
            changed: changed settings.
            default: default component settings.
            child: dict info from the children, if any.
    """

    def __init__(
        self,
        name: str = "Unnamed",
        with_uuid: bool = False,
    ) -> None:
        """Initialize the Component object."""
        self.uid = str(uuid.uuid4())[:8]
        if with_uuid or name == "Unnamed":
            name += f"_{self.uid}"

        self._cell = gdstk.Cell(name=name)
        self.name = name
        self.info: Dict[str, Any] = {}

        self.settings: Dict[str, Any] = {}
        self._locked = False
        self.get_child_name = False
        self._reference_names_counter = Counter()
        self._reference_names_used = set()

        self.ports = {}
        self.aliases = {}

        self._references = []

    @property
    def references(self):
        return self._references

    @property
    def polygons(self):
        return self._cell.polygons

    @polygons.setter
    def polygons(self, value):
        self._cell.polygons = value

    @property
    def area(self):
        return self._cell.area

    @property
    def labels(self):
        return self._cell.labels

    @property
    def paths(self):
        return self._cell.paths

    @property
    def name(self):
        return self._cell.name

    @paths.setter
    def paths(self, value):
        self._cell.paths = value

    @labels.setter
    def labels(self, value):
        self._cell.labels = value

    @name.setter
    def name(self, value):
        self._cell.name = value

    def get_polygons(self, by_spec: bool = False, depth=None):
        """Return a list of polygons in this cell.

        Args:
            by_spec: bool or tuple
                If True, the return value is a dictionary with the
                polygons of each individual pair (layer, datatype), which
                are used as keys.  If set to a tuple of (layer, datatype),
                only polygons with that specification are returned.
            depth: integer or None
                If not None, defines from how many reference levels to
                retrieve polygons.  References below this level will result
                in a bounding box.  If `by_spec` is True the key will be the
                name of this cell.

        Returns
            out : list of array-like[N][2] or dictionary
                List containing the coordinates of the vertices of each
                polygon, or dictionary with with the list of polygons (if
                `by_spec` is True).

        Note:
            Instances of `FlexPath` and `RobustPath` are also included in
            the result by computing their polygonal boundary.
        """
        if not by_spec:
            return self._cell.get_polygons(depth=depth)
        elif by_spec is True:
            layers = self.get_layers()
            return {
                layer: self._cell.get_polygons(
                    depth=depth, layer=layer[0], datatype=layer[1]
                )
                for layer in layers
            }

        else:
            return self._cell.get_polygons(
                depth=depth, layer=by_spec[0], datatype=by_spec[1]
            )

    def get_dependencies(self, recursive: bool = False) -> List["Component"]:
        """Return a set of the cells included in this cell as references.

        Args:
            recursive: If True returns dependencies recursively.

        Returns:
            out: list of Components referenced by this Component.
        """
        if not recursive:
            return self.references.copy()
        else:
            references_set = set()
            _get_dependencies(self, references_set=references_set)
            return list(references_set)

    def get_component_spec(self):
        if not self.settings:
            return dict(component=self.name, settings=dict())

        else:

            return dict(
                component=self.settings.function_name, settings=self.settings.changed
            )

    def __getitem__(self, key):
        """Allows you to access named_references D['arc2'].

        Args:
            key: Element name to access within the Component.

        """
        try:
            return self.named_references[key]
        except KeyError as e:
            raise KeyError(f"{key} not in {self.named_references.keys()}") from e

    def __lshift__(self, element):
        """Convenience operator equivalent to add_ref()."""
        return self.add_ref(element)

    def unlock(self) -> None:
        """Only do this if you know what you are doing."""
        self._locked = False

    def lock(self) -> None:
        """Makes sure components can't add new elements or move existing ones.

        Components lock automatically when going into the CACHE to
        ensure one component does not change others
        """
        self._locked = True

    def __setitem__(self, key, element):
        """Allow adding polygons and cell references.

        like D['arc3'] = pg.arc()

        Args:
            key: Alias name.
            element: Object that will be accessible by alias name.

        """
        if isinstance(element, (ComponentReference, Polygon)):
            self.named_references[key] = element
        else:
            raise ValueError(
                f"Tried to assign alias {key!r} in Component {self.name!r},"
                "but failed because the item was not a ComponentReference"
            )

    @classmethod
    def __get_validators__(cls):
        """Get validators for the Component object."""
        yield cls.validate

    @classmethod
    def validate(cls, v):
        """Pydantic assumes component is valid if the following are true.

        - name characters < MAX_NAME_LENGTH
        - is not empty (has references or polygons)
        """
        MAX_NAME_LENGTH = 100
        assert isinstance(
            v, Component
        ), f"TypeError, Got {type(v)}, expecting Component"
        assert (
            len(v.name) <= MAX_NAME_LENGTH
        ), f"name `{v.name}` {len(v.name)} > {MAX_NAME_LENGTH} "
        return v

    @property
    def named_references(self):
        return {ref.name: ref for ref in self.references}

    @property
    def aliases(self):
        warnings.warn(
            "aliases attribute has been renamed to named_references and may be deprecated in a future version of gdsfactory",
            DeprecationWarning,
        )
        return self.named_references

    @aliases.setter
    def aliases(self, value):
        warnings.warn(
            "Setting aliases is no longer supported. aliases attribute has been renamed to named_references and may be deprecated in a future version of gdsfactory. This operation will have no effect.",
            DeprecationWarning,
        )

    def add_label(
        self,
        text: str = "hello",
        position: Tuple[float, float] = (0.0, 0.0),
        magnification: float = 1.0,
        rotation: float = 0,
        anchor: str = "o",
        layer="TEXT",
    ) -> Label:
        """Adds Label to the Component.

        Args:
            text: Label text.
            position: x-, y-coordinates of the Label location.
            magnification: Magnification factor for the Label text.
            rotation: Angle rotation of the Label text.
            anchor: {'n', 'e', 's', 'w', 'o', 'ne', 'nw', ...}
                Position of the anchor relative to the text.
            layer: Specific layer(s) to put Label on.
        """
        from gdsfactory.pdk import get_layer

        layer = get_layer(layer)

        gds_layer, gds_datatype = layer

        if type(text) is not str:
            text = text
        label = Label(
            text=text,
            position=position,
            anchor=anchor,
            magnification=magnification,
            rotation=rotation,
            layer=gds_layer,
            texttype=gds_datatype,
        )
        self.add(label)
        return label

    @property
    def bbox(self):
        """Returns the bounding box of the ComponentReference.

        it snaps to 3 decimals in um (0.001um = 1nm precision)
        """
        bbox = self._cell.bounding_box()
        if bbox is None:
            bbox = ((0, 0), (0, 0))
        return np.round(bbox, 3)

    @property
    def ports_layer(self) -> Dict[str, str]:
        """Returns a mapping from layer0_layer1_E0: portName."""
        return map_ports_layer_to_orientation(self.ports)

    def port_by_orientation_cw(self, key: str, **kwargs):
        """Returns port by indexing them clockwise."""
        m = map_ports_to_orientation_cw(self.ports, **kwargs)
        if key not in m:
            raise KeyError(f"{key} not in {list(m.keys())}")
        key2 = m[key]
        return self.ports[key2]

    def port_by_orientation_ccw(self, key: str, **kwargs):
        """Returns port by indexing them clockwise."""
        m = map_ports_to_orientation_ccw(self.ports, **kwargs)
        if key not in m:
            raise KeyError(f"{key} not in {list(m.keys())}")
        key2 = m[key]
        return self.ports[key2]

    def get_ports_xsize(self, **kwargs) -> float:
        """Returns xdistance from east to west ports.

        Keyword Args:
            layer: port GDS layer.
            prefix: with in port name.
            orientation: in degrees.
            width: port width.
            layers_excluded: List of layers to exclude.
            port_type: optical, electrical, ...
        """
        ports_cw = self.get_ports_list(clockwise=True, **kwargs)
        ports_ccw = self.get_ports_list(clockwise=False, **kwargs)
        return snap_to_grid(ports_ccw[0].x - ports_cw[0].x)

    def get_ports_ysize(self, **kwargs) -> float:
        """Returns ydistance from east to west ports.

        Keyword Args:
            layer: port GDS layer.
            prefix: with in port name.
            orientation: in degrees.
            width: port width (um).
            layers_excluded: List of layers to exclude.
            port_type: optical, electrical, ...
        """
        ports_cw = self.get_ports_list(clockwise=True, **kwargs)
        ports_ccw = self.get_ports_list(clockwise=False, **kwargs)
        return snap_to_grid(ports_ccw[0].y - ports_cw[0].y)

    def plot_netlist(self, with_labels: bool = True, font_weight: str = "normal"):
        """Plots a netlist graph with networkx.

        Args:
            with_labels: add label to each node.
            font_weight: normal, bold.
        """
        import matplotlib.pyplot as plt
        import networkx as nx

        plt.figure()
        netlist = self.get_netlist()
        connections = netlist["connections"]
        placements = netlist["placements"]
        G = nx.Graph()
        G.add_edges_from(
            [
                (",".join(k.split(",")[:-1]), ",".join(v.split(",")[:-1]))
                for k, v in connections.items()
            ]
        )

        pos = {k: (v["x"], v["y"]) for k, v in placements.items()}
        labels = {k: ",".join(k.split(",")[:1]) for k in placements.keys()}
        nx.draw(
            G,
            with_labels=with_labels,
            font_weight=font_weight,
            labels=labels,
            pos=pos,
        )
        return G

    def get_netlist_yaml(self, **kwargs) -> Dict[str, Any]:
        from gdsfactory.get_netlist import get_netlist_yaml

        return get_netlist_yaml(self, **kwargs)

    def write_netlist(self, filepath: str) -> None:
        """Write netlist in YAML."""
        netlist = self.get_netlist()
        OmegaConf.save(netlist, filepath)

    def write_netlist_dot(self, filepath: Optional[str] = None) -> None:
        """Write netlist graph in DOT format."""
        from networkx.drawing.nx_agraph import write_dot

        filepath = filepath or f"{self.name}.dot"

        G = self.plot_netlist()
        write_dot(G, filepath)

    def get_netlist(self, **kwargs) -> Dict[str, Any]:
        """From Component returns instances, connections and placements dict.

        Keyword Args:
            component: to extract netlist.
            full_settings: True returns all, false changed settings.
            tolerance: tolerance in nm to consider two ports connected.
            exclude_port_types: optional list of port types to exclude from netlisting.
            get_instance_name: function to get instance name.

        Returns:
            Netlist dict (instances, connections, placements, ports)
                instances: Dict of instance name and settings.
                connections: Dict of Instance1Name,portName: Instace2Name,portName.
                placements: Dict of instance names and placements (x, y, rotation).
                ports: Dict portName: ComponentName,port.
                name: name of component.
        """
        from gdsfactory.get_netlist import get_netlist

        return get_netlist(component=self, **kwargs)

    def get_netlist_recursive(self, **kwargs) -> Dict[str, DictConfig]:
        """Returns recursive netlist for a component and subcomponents.

        Keyword Args:
            component: to extract netlist.
            component_suffix: suffix to append to each component name.
                useful if to save and reload a back-annotated netlist.
            get_netlist_func: function to extract individual netlists.
            full_settings: True returns all, false changed settings.
            tolerance: tolerance in nm to consider two ports connected.
            exclude_port_types: optional list of port types to exclude from netlisting.
            get_instance_name: function to get instance name.

        Returns:
            Dictionary of netlists, keyed by the name of each component.
        """
        from gdsfactory.get_netlist import get_netlist_recursive

        return get_netlist_recursive(component=self, **kwargs)

    def assert_ports_on_grid(self, nm: int = 1) -> None:
        """Asserts that all ports are on grid."""
        for port in self.ports.values():
            port.assert_on_grid(nm=nm)

    def get_ports(self, depth=None):
        """Returns copies of all the ports of the Component, rotated and \
                translated so that they're in their top-level position.

        The Ports returned are copies of the originals, but each copy has the same
        ``uid`` as the original so that they can be traced back to the original if needed.

        Args:
            depth : int or None
                If not None, defines from how many reference levels to
                retrieve Ports from.

        Returns:
            port_list : list of Port List of all Ports in the Component.
        """
        port_list = [p._copy() for p in self.ports.values()]

        if depth is None or depth > 0:
            for r in self.references:
                new_depth = None if depth is None else depth - 1
                ref_ports = r.parent.get_ports(depth=new_depth)

                # Transform ports that came from a reference
                ref_ports_transformed = []
                for rp in ref_ports:
                    new_port = rp._copy()
                    new_center, new_orientation = r._transform_port(
                        rp.center,
                        rp.orientation,
                        r.origin,
                        r.rotation,
                        r.x_reflection,
                    )
                    new_port.center = new_center
                    new_port.new_orientation = new_orientation
                    ref_ports_transformed.append(new_port)
                port_list += ref_ports_transformed

        return port_list

    def get_ports_dict(self, **kwargs) -> Dict[str, Port]:
        """Returns a dict of ports.

        Keyword Args:
            layer: port GDS layer.
            prefix: for example "E" for east, "W" for west ...
        """
        return select_ports(self.ports, **kwargs)

    def get_ports_list(self, **kwargs) -> List[Port]:
        """Returns list of ports.

        Keyword Args:
            layer: select ports with GDS layer.
            prefix: select ports with port name.
            orientation: select ports with orientation in degrees.
            width: select ports with port width.
            layers_excluded: List of layers to exclude.
            port_type: select ports with port_type (optical, electrical, vertical_te).
            clockwise: if True, sort ports clockwise, False: counter-clockwise.
        """
        return list(select_ports(self.ports, **kwargs).values())

    def ref(
        self,
        position: Coordinate = (0, 0),
        port_id: Optional[str] = None,
        rotation: float = 0,
        h_mirror: bool = False,
        v_mirror: bool = False,
    ) -> "ComponentReference":
        """Returns Component reference.

        Args:
            position: x, y position.
            port_id: name of the port.
            rotation: in degrees.
            h_mirror: horizontal mirror using y axis (x, 1) (1, 0).
                This is the most common mirror.
            v_mirror: vertical mirror using x axis (1, y) (0, y).
        """
        _ref = ComponentReference(self)

        if port_id and port_id not in self.ports:
            raise ValueError(f"port {port_id} not in {self.ports.keys()}")

        origin = self.ports[port_id].center if port_id else (0, 0)
        if h_mirror:
            _ref.reflect_h(port_id)

        if v_mirror:
            _ref.reflect_v(port_id)

        if rotation != 0:
            _ref.rotate(rotation, origin)
        _ref.move(origin, position)

        return _ref

    def ref_center(self, position=(0, 0)):
        """Returns a reference of the component centered at (x=0, y=0)."""
        si = self.size_info
        yc = si.south + si.height / 2
        xc = si.west + si.width / 2
        center = (xc, yc)
        _ref = ComponentReference(self)
        _ref.move(center, position)
        return _ref

    def __repr__(self) -> str:
        """Return a string representation of the object."""
        return f"{self.name}: uid {self.uid}, ports {list(self.ports.keys())}, references {list(self.named_references.keys())}, {len(self.polygons)} polygons"

    def pprint(self) -> None:
        """Prints component info."""
        # print(OmegaConf.to_yaml(self.to_dict()))
        print(yaml.dump(self.to_dict()))

    def pprint_ports(self) -> None:
        """Prints component netlists."""
        ports_list = self.get_ports_list()
        for port in ports_list:
            print(port)

    @property
    def metadata_child(self) -> DictConfig:
        """Returns metadata from child if any, Otherwise returns component own.

        metadata Great to access the children metadata at the bottom of the
        hierarchy.
        """
        settings = dict(self.settings)

        while settings.get("child"):
            settings = settings.get("child")

        return DictConfig(dict(settings))

    @property
    def metadata(self) -> DictConfig:
        return DictConfig(dict(self.settings))

    def add_port(
        self,
        name: Optional[Union[str, object]] = None,
        center: Optional[Tuple[float, float]] = None,
        width: Optional[float] = None,
        orientation: Optional[float] = None,
        port: Optional[Port] = None,
        layer: LayerSpec = None,
        port_type: str = "optical",
        cross_section: Optional[CrossSection] = None,
    ) -> Port:
        """Add port to component.

        You can copy an existing port like add_port(port = existing_port) or
        create a new port add_port(myname, mycenter, mywidth, myorientation).
        You can also copy an existing port
        with a new name add_port(port = existing_port, name = new_name)

        Args:
            name: port name.
            center: x, y.
            width: in um.
            orientation: in deg.
            port: optional port.
            layer: port layer.
            port_type: optical, electrical, vertical_dc, vertical_te, vertical_tm.
            cross_section: port cross_section.
        """
        from gdsfactory.pdk import get_layer

        layer = get_layer(layer)

        if port:
            if not isinstance(port, Port):
                raise ValueError(f"add_port() needs a Port, got {type(port)}")
            p = port.copy()
            if name is not None:
                p.name = name
            p.parent = self

        elif isinstance(name, Port):
            p = name.copy()
            p.parent = self
            name = p.name
        else:
            if width is None:
                raise ValueError("Port needs width parameter (um).")
            if center is None:
                raise ValueError("Port needs center parameter (x, y) um.")

            p = Port(
                name=name,
                center=center,
                width=width,
                orientation=orientation,
                parent=self,
                layer=layer,
                port_type=port_type,
                cross_section=cross_section,
            )
        if name is not None:
            p.name = name
        if p.name in self.ports:
            raise ValueError(f"add_port() Port name {p.name!r} exists in {self.name!r}")

        self.ports[p.name] = p
        return p

    def add_ports(
        self, ports: Union[List[Port], Dict[str, Port]], prefix: str = ""
    ) -> None:
        """Add a list or dict of ports.

        you can include a prefix to add to the new port names to avoid name conflicts.

        Args:
            ports: list or dict of ports.
            prefix: to prepend to each port name.
        """
        ports = ports if isinstance(ports, list) else ports.values()
        for port in list(ports):
            name = f"{prefix}{port.name}" if prefix else port.name
            self.add_port(name=name, port=port)

    def snap_ports_to_grid(self, nm: int = 1) -> None:
        for port in self.ports.values():
            port.snap_to_grid(nm=nm)

    def remove_layers(
        self,
        layers: Union[List[Tuple[int, int]], Tuple[int, int]] = (),
        include_labels: bool = True,
        invert_selection: bool = False,
        recursive: bool = True,
    ) -> "Component":
        """Remove a list of layers and returns the same Component.

        Args:
            layers: list of layers to remove.
            include_labels: remove labels on those layers.
            invert_selection: removes all layers except layers specified.
            recursive: operate on the cells included in this cell.
        """
<<<<<<< HEAD
        if recursive and self.references:
            D = self.flatten()

        else:
            D = self

        polygons = [
            polygon
            for polygon in self.polygons
            if (polygon.layer, polygon.datatype) not in layers
        ]
=======
        from gdsfactory.pdk import get_layer

        layers = [_parse_layer(get_layer(layer)) for layer in layers]

        D = self.flatten() if recursive and self.references else self
        for polygonset in D.polygons:
            polygon_layers = zip(polygonset.layers, polygonset.datatypes)
            polygons_to_keep = [(pl in layers) for pl in polygon_layers]
            if not invert_selection:
                polygons_to_keep = [(not p) for p in polygons_to_keep]
            polygonset.polygons = [
                p for p, keep in zip(polygonset.polygons, polygons_to_keep) if keep
            ]
            polygonset.layers = [
                p for p, keep in zip(polygonset.layers, polygons_to_keep) if keep
            ]
            polygonset.datatypes = [
                p for p, keep in zip(polygonset.datatypes, polygons_to_keep) if keep
            ]
>>>>>>> af80de1e

        paths = []
        for path in D.paths:
            paths.extend(
                path
                for layer in zip(path.layers, path.datatypes)
                if layer not in layers
            )

        D.paths.clear()
        D.paths.extend(paths)
        D.polygons.clear()
        D.polygons.extend(polygons)

        if include_labels:
            new_labels = []
            for label in D.labels:
                original_layer = (label.layer, label.texttype)
                original_layer = _parse_layer(original_layer)
                if invert_selection:
                    keep_layer = original_layer in layers
                else:
                    keep_layer = original_layer not in layers
                if keep_layer:
                    new_labels += [label]
            D.labels.clear()
            D.labels.extend(new_labels)
        return D

    def extract(
        self,
        layers: Union[List[Tuple[int, int]], Tuple[int, int]] = (),
    ) -> "Component":
        """Extract polygons from a Component and returns a new Component.

        based on phidl.geometry.
        """
        from gdsfactory.name import clean_value

        component = Component(f"{self.name}_{clean_value(layers)}")
        if type(layers) not in (list, tuple):
            raise ValueError("layers needs to be a list or tuple")
        poly_dict = self.get_polygons(by_spec=True)
        parsed_layer_list = [_parse_layer(layer) for layer in layers]
        for layer, polys in poly_dict.items():
            if _parse_layer(layer) in parsed_layer_list:
                component.add_polygon(polys, layer=layer)
        return component

    def add_polygon(self, points, layer=np.nan):
        """Adds a Polygon to the Component.

        Args:
            points: Coordinates of the vertices of the Polygon.
            layer: layer spec to add polygon on.
        """
        from gdsfactory.pdk import get_layer

        layer = get_layer(layer)

        if layer is None:
            return None

        try:
            if isinstance(layer, set):
                return [self.add_polygon(points, ly) for ly in layer]
            elif all([isinstance(ly, (Layer)) for ly in layer]):
                return [self.add_polygon(points, ly) for ly in layer]
            elif len(layer) > 2:  # Someone wrote e.g. layer = [1,4,5]
                raise ValueError(
                    """ [PHIDL] If specifying multiple layers
                you must use set notation, e.g. {1,5,8} """
                )
        except Exception:
            pass

        if isinstance(points, gdstk.Polygon):
            # if layer is unspecified or matches original polygon, just add it as-is
            polygon = points
            if layer is np.nan or (
                isinstance(layer, tuple) and (polygon.layer, polygon.datatype) == layer
            ):
                polygon = Polygon(
                    polygon.points, polygon.layer, polygon.datatype, parent=self
                )
                self.add(polygon)
            else:
                layer, datatype = _parse_layer(layer)
                polygon = Polygon(polygon.points, layer, datatype, parent=self)
                self.add(polygon)
            return polygon

        points = np.asarray(points)
        if points.ndim == 1 and isinstance(points[0], gdstk.Polygon):
            polygons = [self.add_polygon(poly, layer=layer) for poly in points]
            return polygons

        if layer is np.nan:
            layer = 0

        if points.ndim == 2:
            # add single polygon from points
            if len(points[0]) > 2:
                # Convert to form [[1,2],[3,4],[5,6]]
                points = np.column_stack(points)
            layer, datatype = _parse_layer(layer)
            polygon = Polygon(
                points, gds_layer=layer, gds_datatype=datatype, parent=self
            )
            self.add(polygon)
            return polygon
        elif points.ndim == 3:
            layer, datatype = _parse_layer(layer)
            polygons = [
                Polygon(ppoints, gds_layer=layer, gds_datatype=datatype, parent=self)
                for ppoints in points
            ]
            self.add(*polygons)
            return polygons
        else:
            raise ValueError(f"Unable to add {points.ndim}-dimensional points object")

    def copy(self) -> "Component":
        return copy(self)

    def copy_child_info(self, component: "Component") -> None:
        """Copy info from child component into parent.

        Parent components can access child cells settings.
        """
        if not isinstance(component, Component):
            raise ValueError(f"{type(component)} is not a Component")

        self.get_child_name = True
        self.child = component
        self.info.update(component.info)

    @property
    def size_info(self) -> SizeInfo:
        """Size info of the component."""
        return SizeInfo(self.bbox)

    def get_setting(self, setting: str) -> Union[str, int, float]:
        return (
            self.info.get(setting)
            or self.settings.full.get(setting)
            or self.metadata_child.get(setting)
        )

    def is_unlocked(self) -> None:
        """Raises error if Component is locked."""
        if self._locked:
            raise MutabilityError(
                f"Component {self.name!r} cannot be modified as it's already on cache. "
                + mutability_error_message
            )

    def _add(self, element) -> None:
        """Add a new element or list of elements to this Component.

        Args:
            element: Polygon, ComponentReference or iterable
                The element or iterable of elements to be inserted in this cell.

        Raises:
            MutabilityError: if component is locked.
        """
        self.is_unlocked()
        if isinstance(element, ComponentReference):
            self._cell.add(element._reference)
            self._references.append(element)
        else:
            self._cell.add(element)

    def add(self, element) -> None:
        """Add a new element or list of elements to this Component.

        Args:
            element: Polygon, ComponentReference or iterable
                The element or iterable of elements to be inserted in this cell.

        Raises:
            MutabilityError: if component is locked.
        """
        if isinstance(element, ComponentReference):
            self._register_reference(element)
            self._add(element)
        elif isinstance(element, Iterable):
            for subelement in element:
                self.add(subelement)
        else:
            self._add(element)

    def add_array(
        self,
        component: "Component",
        columns: int = 2,
        rows: int = 2,
        spacing: Tuple[float, float] = (100, 100),
        alias: Optional[str] = None,
    ) -> ComponentReference:
        """Creates a ComponentReference reference to a Component.

        Args:
            component: The referenced component.
            columns: Number of columns in the array.
            rows: Number of rows in the array.
            spacing: array-like[2] of int or float.
                Distance between adjacent columns and adjacent rows.
            alias: str or None. Alias of the referenced Component.

        Returns
            a: ComponentReference containing references to the Component.
        """
        if not isinstance(component, Component):
            raise TypeError("add_array() needs a Component object.")
        ref = ComponentReference(
            component=component,
            columns=int(round(columns)),
            rows=int(round(rows)),
            spacing=spacing,
        )
        ref.name = None
        self._add(ref)
        self._register_reference(reference=ref, alias=alias)
        return ref

    def distribute(
        self, elements="all", direction="x", spacing=100, separation=True, edge="center"
    ):
        """Distributes the specified elements in the Component.

        Args:
            elements : array-like of objects or 'all'
                Elements to distribute.
            direction : {'x', 'y'}
                Direction of distribution; either a line in the x-direction or
                y-direction.
            spacing : int or float
                Distance between elements.
            separation : bool
                If True, guarantees elements are separated with a fixed spacing
                between; if  False, elements are spaced evenly along a grid.
            edge : {'x', 'xmin', 'xmax', 'y', 'ymin', 'ymax'}
                Which edge to perform the distribution along (unused if
                separation == True)

        """
        if elements == "all":
            elements = self.polygons + self.references
        _distribute(
            elements=elements,
            direction=direction,
            spacing=spacing,
            separation=separation,
            edge=edge,
        )
        return self

    def align(self, elements="all", alignment="ymax"):
        """Align elements in the Component.

        Args:
            elements : array-like of objects, or 'all'
                Elements in the Component to align.
            alignment : {'x', 'y', 'xmin', 'xmax', 'ymin', 'ymax'}
                Which edge to align along (e.g. 'ymax' will move the elements such
                that all of their topmost points are aligned)

        """
        if elements == "all":
            elements = self.polygons + self.references
        _align(elements, alignment=alignment)
        return self

    def flatten(self, single_layer: Optional[Tuple[int, int]] = None):
        """Returns a flattened copy of the component.

        Flattens the hierarchy of the Component such that there are no longer
        any references to other Components. All polygons and labels from
        underlying references are copied and placed in the top-level Component.
        If single_layer is specified, all polygons are moved to that layer.

        Args:
            single_layer: move all polygons are moved to the specified (optional).
        """
        component_flat = Component()

        poly_dict = self.get_polygons(by_spec=True)
        for layer, polys in poly_dict.items():
            component_flat.add_polygon(polys, layer=single_layer or layer)

        component_flat.info = self.info.copy()
        return component_flat

    def flatten_reference(self, ref: ComponentReference):
        """From existing cell replaces reference with a flatten reference \
        which has the transformations already applied.

        Transformed reference keeps the original name.

        Args:
            ref: the reference to flatten into a new cell.

        """
        from gdsfactory.functions import transformed

        self.remove(ref)
        new_component = transformed(ref, decorator=None)
        self.add_ref(new_component, alias=ref.name)

    def add_ref(
        self, component: "Component", alias: Optional[str] = None
    ) -> "ComponentReference":
        """Add ComponentReference to the current Component."""
        if not isinstance(component, Component):
            raise TypeError(f"type = {type(Component)} needs to be a Component.")
        ref = ComponentReference(component)
        self._add(ref)
        self._register_reference(reference=ref, alias=alias)
        return ref

    def _register_reference(
        self, reference: ComponentReference, alias: Optional[str] = None
    ) -> None:
        component = reference.parent
        reference.owner = self

        if alias is None:
            if reference.name is not None:
                alias = reference.name
            else:
                prefix = (
                    component.settings.function_name
                    if hasattr(component, "settings")
                    and hasattr(component.settings, "function_name")
                    else component.name
                )
                self._reference_names_counter.update({prefix: 1})
                alias = f"{prefix}_{self._reference_names_counter[prefix]}"

                while alias in self._reference_names_used:
                    self._reference_names_counter.update({prefix: 1})
                    alias = f"{prefix}_{self._reference_names_counter[prefix]}"

        reference.name = alias

    @property
    def layers(self):
        """Returns a set of the Layers in the Component."""
        return self.get_layers()

    def get_layers(self) -> Set[Tuple[int, int]]:
        """Return a set of (layer, datatype).

        .. code ::

            import gdsfactory as gf
            gf.components.straight().get_layers() == {(1, 0), (111, 0)}
        """
        polygons = self._cell.get_polygons(depth=None)
        return {(polygon.layer, polygon.datatype) for polygon in polygons}

    def _repr_html_(self):
        """Show geometry in klayout and in matplotlib for jupyter notebooks."""
        self.show(show_ports=False)  # show in klayout
        self.plot(plotter="matplotlib")
        return self.__repr__()

    def plot(self, plotter: Optional[Plotter] = None, **kwargs) -> None:
        """Returns component plot.

        Args:
            plotter: backend ('holoviews', 'matplotlib', 'qt').

        Keyword Args:
            show_ports: Sets whether ports are drawn.
            show_subports: Sets whether subports (ports that belong to references) are drawn.
            label_aliases: Sets whether aliases are labeled with a text name.
            new_window: If True, each call to quickplot() will generate a separate window.
            blocking: If True, calling quickplot() will pause execution of ("block") the
                remainder of the python code until the quickplot() window is closed.
                If False, the window will be opened and code will continue to run.
            zoom_factor: Sets the scaling factor when zooming the quickplot window with the
                mousewheel/trackpad.
            interactive_zoom: Enables using mousewheel/trackpad to zoom.
            fontsize: for labels.
            layers_excluded: list of layers to exclude.
            layer_colors: layer_colors colors loaded from Klayout.
            min_aspect: minimum aspect ratio.
        """
        plotter = plotter or CONF.get("plotter", "matplotlib")

        if plotter == "matplotlib":
            from gdsfactory.quickplotter import quickplot

            return quickplot(self, **kwargs)
        elif plotter == "holoviews":
            try:
                import holoviews as hv

                hv.extension("bokeh")
            except ImportError as e:
                print("you need to `pip install holoviews`")
                raise e

            return self.ploth(**kwargs)

        elif plotter == "qt":
            from gdsfactory.quickplotter import quickplot2

            return quickplot2(self)

    def plotqt(self):
        from gdsfactory.quickplotter import quickplot2

        return quickplot2(self)

    def ploth(
        self,
        layers_excluded: Optional[Layers] = None,
        layer_colors: LayerColors = LAYER_COLORS,
        min_aspect: float = 0.25,
        padding: float = 0.5,
    ):
        """Plot component in holoviews.

        Args:
            layers_excluded: list of layers to exclude.
            layer_colors: layer_colors colors loaded from Klayout.
            min_aspect: minimum aspect ratio.
            padding: around bounding box.

        Returns:
            Holoviews Overlay to display all polygons.
        """
        from gdsfactory.add_pins import get_pin_triangle_polygon_tip

        try:
            import holoviews as hv

            hv.extension("bokeh")
        except ImportError as e:
            print("you need to `pip install holoviews`")
            raise e

        self._bb_valid = False  # recompute the bounding box
        b = self.bbox + ((-padding, -padding), (padding, padding))
        b = np.array(b.flat)
        center = np.array((np.sum(b[::2]) / 2, np.sum(b[1::2]) / 2))
        size = np.array((np.abs(b[2] - b[0]), np.abs(b[3] - b[1])))
        dx = np.array(
            (
                np.maximum(min_aspect * size[1], size[0]) / 2,
                np.maximum(size[1], min_aspect * size[0]) / 2,
            )
        )
        b = np.hstack((center - dx, center + dx))

        plots_to_overlay = []
        layers_excluded = [] if layers_excluded is None else layers_excluded

        for layer, polygon in self.get_polygons(by_spec=True).items():
            if layer in layers_excluded:
                continue

            try:
                layer = layer_colors.get_from_tuple(layer)
            except ValueError:
                layers = list(layer_colors._layers.keys())
                warnings.warn(f"{layer!r} not defined in {layers}")
                layer = LayerColor(gds_layer=layer[0], gds_datatype=layer[1])

            plots_to_overlay.append(
                hv.Polygons(polygon, label=str(layer.name)).opts(
                    data_aspect=1,
                    frame_width=500,
                    fill_alpha=layer.alpha,
                    ylim=(b[1], b[3]),
                    xlim=(b[0], b[2]),
                    color=layer.color,
                    line_alpha=layer.alpha,
                    tools=["hover"],
                )
            )
        for name, port in self.ports.items():
            name = str(name)
            polygon, ptip = get_pin_triangle_polygon_tip(port=port)

            plots_to_overlay.append(
                hv.Polygons(polygon, label=name).opts(
                    data_aspect=1,
                    frame_width=500,
                    fill_alpha=0,
                    ylim=(b[1], b[3]),
                    xlim=(b[0], b[2]),
                    color="red",
                    line_alpha=layer.alpha,
                    tools=["hover"],
                )
                * hv.Text(ptip[0], ptip[1], name)
            )

        return hv.Overlay(plots_to_overlay).opts(
            show_legend=True, shared_axes=False, ylim=(b[1], b[3]), xlim=(b[0], b[2])
        )

    def show(
        self,
        show_ports: bool = False,
        show_subports: bool = False,
        port_marker_layer: Layer = "SHOW_PORTS",
        **kwargs,
    ) -> None:
        """Show component in klayout.

        returns a copy of the Component, so the original component remains intact.
        with pins markers on each port show_ports = True, and optionally also
        the ports from the references (show_subports=True)

        Args:
            show_ports: shows component with port markers and labels.
            show_subports: add ports markers and labels to references.
            port_marker_layer: for the ports.

        Keyword Args:
            gdspath: GDS file path to write to.
            gdsdir: directory for the GDS file. Defaults to /tmp/.
            unit: unit size for objects in library. 1um by default.
            precision: for object dimensions in the library (m). 1nm by default.
            timestamp: Defaults to 2019-10-25. If None uses current time.
        """
        from gdsfactory.add_pins import add_pins_triangle
        from gdsfactory.show import show

        if show_subports:
            component = self.copy()
            component.name = self.name
            for reference in component.references:
                if isinstance(component, ComponentReference):
                    add_pins_triangle(
                        component=component,
                        reference=reference,
                        layer=port_marker_layer,
                    )

        elif show_ports:
            component = self.copy()
            component.name = self.name
            add_pins_triangle(component=component, layer=port_marker_layer)
        else:
            component = self

        show(component, **kwargs)

    def to_3d(self, *args, **kwargs):
        """Returns Component 3D trimesh Scene.

        Keyword Args:
            component: to exture in 3D.
            layer_colors: layer colors from Klayout Layer Properties file.
                Defaults to active PDK.layer_colors.
            layer_stack: contains thickness and zmin for each layer.
                Defaults to active PDK.layer_stack.
            exclude_layers: layers to exclude.
        """
        from gdsfactory.export.to_3d import to_3d

        return to_3d(self, *args, **kwargs)

    def write_gds(
        self,
        gdspath: Optional[PathType] = None,
        gdsdir: Optional[PathType] = None,
        unit: float = 1e-6,
        precision: Optional[float] = None,
        timestamp: Optional[datetime.datetime] = _timestamp2019,
        logging: bool = True,
        on_duplicate_cell: Optional[str] = "warn",
    ) -> Path:
        """Write component to GDS and returns gdspath.

        Args:
            gdspath: GDS file path to write to.
            gdsdir: directory for the GDS file. Defaults to /tmp/randomFile/gdsfactory.
            unit: unit size for objects in library. 1um by default.
            precision: for dimensions in the library (m). 1nm by default.
            timestamp: Defaults to 2019-10-25 for consistent hash.
                If None uses current time.
            logging: disable GDS path logging, for example for showing it in klayout.
            on_duplicate_cell: specify how to resolve duplicate-named cells. Choose one of the following:
                "warn" (default): overwrite all duplicate cells with one of the duplicates (arbitrarily).
                "error": throw a ValueError when attempting to write a gds with duplicate cells.
                "overwrite": overwrite all duplicate cells with one of the duplicates, without warning.
                None: do not try to resolve (at your own risk!)
        """
        from gdsfactory.pdk import get_grid_size

        precision = precision or get_grid_size() * 1e-6

        gdsdir = (
            gdsdir or pathlib.Path(tempfile.TemporaryDirectory().name) / "gdsfactory"
        )
        gdsdir = pathlib.Path(gdsdir)
        gdspath = gdspath or gdsdir / f"{self.name}.gds"
        gdspath = pathlib.Path(gdspath)
        gdsdir = gdspath.parent
        gdsdir.mkdir(exist_ok=True, parents=True)

        cells = self.get_dependencies(recursive=True)
        cell_names = [cell.name for cell in list(cells)]
        cell_names_unique = set(cell_names)

        if len(cell_names) != len(set(cell_names)):
            for cell_name in cell_names_unique:
                cell_names.remove(cell_name)

            if on_duplicate_cell == "error":
                raise ValueError(
                    f"Duplicated cell names in {self.name!r}: {cell_names!r}"
                )
            elif on_duplicate_cell in {"warn", "overwrite"}:
                if on_duplicate_cell == "warn":
                    warnings.warn(
                        f"Duplicated cell names in {self.name!r}:  {cell_names}",
                    )
                cells_dict = {cell.name: cell._cell for cell in cells}
                cells = cells_dict.values()
            elif on_duplicate_cell is not None:
                raise ValueError(
                    f"on_duplicate_cell: {on_duplicate_cell!r} not in (None, warn, error, overwrite)"
                )

        all_cells = [self._cell] + sorted(cells, key=lambda cc: cc.name)

        no_name_cells = [
            cell.name for cell in all_cells if cell.name.startswith("Unnamed")
        ]

        if no_name_cells:
            warnings.warn(
                f"Component {self.name!r} contains {len(no_name_cells)} Unnamed cells"
            )

        # for cell in all_cells:
        #     print(cell.name, type(cell))

        lib = gdstk.Library(unit=unit, precision=precision)
        lib.add(self._cell)
        lib.add(*self._cell.dependencies(True))

        # self.path = gdspath
        lib.write_gds(gdspath)
        if logging:
            logger.info(f"Write GDS to {str(gdspath)!r}")
        return gdspath

    def write_gds_with_metadata(self, *args, **kwargs) -> Path:
        """Write component in GDS and metadata (component settings) in YAML."""
        gdspath = self.write_gds(*args, **kwargs)
        metadata = gdspath.with_suffix(".yml")
        metadata.write_text(self.to_yaml(with_cells=True, with_ports=True))
        logger.info(f"Write YAML metadata to {str(metadata)!r}")
        return gdspath

    def write_oas(self, filename, **write_kwargs) -> Path:
        """Write component in OASIS format."""
        if str(filename).lower().endswith(".gds"):
            # you are looking for write_gds
            self.write_gds(filename, **write_kwargs)
            return
        try:
            import klayout.db as pya
        except ImportError as err:
            err.args = (
                "you need klayout package to write OASIS\n"
                "pip install klayout\n" + err.args[0],
            ) + err.args[1:]
            raise
        if not filename.lower().endswith(".oas"):
            filename += ".oas"
        fileroot = os.path.splitext(filename)[0]
        tempfilename = f"{fileroot}-tmp.gds"

        self.write_gds(tempfilename, **write_kwargs)
        layout = pya.Layout()
        layout.read(tempfilename)

        # there can only be one top_cell because we only wrote one component
        topcell = layout.top_cell()
        topcell.write(filename)
        os.remove(tempfilename)
        logger.info(f"Write OASIS to {filename!r}")
        return Path(filename)

    def to_dict(
        self,
        ignore_components_prefix: Optional[List[str]] = None,
        ignore_functions_prefix: Optional[List[str]] = None,
        with_cells: bool = False,
        with_ports: bool = False,
    ) -> Dict[str, Any]:
        """Returns Dict representation of a component.

        Args:
            ignore_components_prefix: for components to ignore when exporting.
            ignore_functions_prefix: for functions to ignore when exporting.
            with_cells: write cells recursively.
            with_ports: write port information dict.
        """
        d = {}
        if with_ports:
            ports = {port.name: port.to_dict() for port in self.get_ports_list()}
            d["ports"] = ports

        if with_cells:
            cells = recurse_structures(
                self,
                ignore_functions_prefix=ignore_functions_prefix,
                ignore_components_prefix=ignore_components_prefix,
            )
            d["cells"] = clean_dict(cells)

        d["name"] = self.name
        d["settings"] = dict(self.settings)
        return d

    def to_yaml(self, **kwargs) -> str:
        """Write Dict representation of a component in YAML format.

        Args:
            ignore_components_prefix: for components to ignore when exporting.
            ignore_functions_prefix: for functions to ignore when exporting.
            with_cells: write cells recursively.
            with_ports: write port information.
        """
        return OmegaConf.to_yaml(self.to_dict(**kwargs))

    def to_dict_polygons(self) -> Dict[str, Any]:
        """Returns a dict representation of the flattened component."""
        d = {}
        polygons = {}
        layer_to_polygons = self.get_polygons(by_spec=True)

        for layer, polygons_layer in layer_to_polygons.items():
            layer_name = f"{layer[0]}_{layer[1]}"
            for polygon in polygons_layer:
                polygons[layer_name] = [tuple(snap_to_grid(v)) for v in polygon]

        ports = {port.name: port.settings for port in self.get_ports_list()}
        clean_dict(ports)
        clean_dict(polygons)
        d.info = self.info
        d.polygons = polygons
        d.ports = ports
        return d

    def auto_rename_ports(self, **kwargs) -> None:
        """Rename ports by orientation NSEW (north, south, east, west).

        Keyword Args:
            function: to rename ports.
            select_ports_optical: to select optical ports.
            select_ports_electrical: to select electrical ports.
            prefix_optical: prefix.
            prefix_electrical: prefix.

        .. code::

                 3   4
                 |___|_
             2 -|      |- 5
                |      |
             1 -|______|- 6
                 |   |
                 8   7
        """
        self.is_unlocked()
        auto_rename_ports(self, **kwargs)

    def auto_rename_ports_counter_clockwise(self, **kwargs) -> None:
        self.is_unlocked()
        auto_rename_ports_counter_clockwise(self, **kwargs)

    def auto_rename_ports_layer_orientation(self, **kwargs) -> None:
        self.is_unlocked()
        auto_rename_ports_layer_orientation(self, **kwargs)

    def auto_rename_ports_orientation(self, **kwargs) -> None:
        """Rename ports by orientation NSEW (north, south, east, west).

        Keyword Args:
            function: to rename ports.
            select_ports_optical: to select ports.
            select_ports_electrical:
            prefix_optical:
            prefix_electrical:

        .. code::

                 N0  N1
                 |___|_
            W1 -|      |- E1
                |      |
            W0 -|______|- E0
                 |   |
                S0   S1
        """
        self.is_unlocked()
        auto_rename_ports_orientation(self, **kwargs)

    def move(
        self,
        origin: Float2 = (0, 0),
        destination: Optional[Float2] = None,
        axis: Optional[Axis] = None,
    ) -> "Component":
        """Returns new Component with a moved reference to the original.

        component.

        Args:
            origin: of component.
            destination: x, y.
            axis: x or y.
        """
        from gdsfactory.functions import move

        return move(component=self, origin=origin, destination=destination, axis=axis)

    def mirror(
        self,
        p1: Float2 = (0, 1),
        p2: Float2 = (0, 0),
    ) -> "Component":
        """Returns new Component with a mirrored reference.

        Args:
            p1: first point to define mirror axis.
            p2: second point to define mirror axis.
        """
        from gdsfactory.functions import mirror

        return mirror(component=self, p1=p1, p2=p2)

    def rotate(self, angle: float = 90) -> "Component":
        """Returns a new component with a rotated reference to the original.

        component.

        Args:
            angle: in degrees.
        """
        from gdsfactory.functions import rotate

        return rotate(component=self, angle=angle)

    def add_padding(self, **kwargs) -> "Component":
        """Returns new component with padding.

        Keyword Args:
            component: for padding.
            layers: list of layers.
            suffix for name.
            default: default padding (50um).
            top: north padding.
            bottom: south padding.
            right: east padding.
            left: west padding.
        """
        from gdsfactory.add_padding import add_padding

        return add_padding(component=self, **kwargs)

    def absorb(self, reference) -> "Component":
        """Absorbs polygons from ComponentReference into Component.

        Destroys the reference in the process but keeping the polygon geometry.

        Args:
            reference: ComponentReference to be absorbed into the Component.
        """
        if reference not in self.references:
            raise ValueError(
                "The reference you asked to absorb does not exist in this Component."
            )
        ref_polygons = reference.get_polygons(by_spec=True)
        for (layer, polys) in ref_polygons.items():
            [self.add_polygon(points=p, layer=layer) for p in polys]

        self.add(reference.parent.labels)
        self.add(reference.parent.paths)
        self.remove(reference)
        return self

    def remove(self, items):
        """Removes items from a Component, which can include Ports, PolygonSets \
        CellReferences, ComponentReferences and Labels.

        Args:
            items: list of Items to be removed from the Component.
        """
        if not hasattr(items, "__iter__"):
            items = [items]
        for item in items:
            if isinstance(item, Port):
                self.ports = {k: v for k, v in self.ports.items() if v != item}
            elif isinstance(item, gdstk.Polygon):
                self.polygons.remove(item)
            elif isinstance(item, gdstk.Reference):
                self.references.remove(item)
                item.owner = None
            elif isinstance(item, gdstk.Label):
                self.labels.remove(item)
            elif isinstance(item, ComponentReference):
                self.references.remove(item)
                item.owner = None

        self._bb_valid = False
        return self

    def hash_geometry(self, precision: float = 1e-4) -> str:
        """Returns an SHA1 hash of the geometry in the Component.

        For each layer, each polygon is individually hashed and then the polygon hashes
        are sorted, to ensure the hash stays constant regardless of the ordering
        the polygons.  Similarly, the layers are sorted by (layer, datatype).

        Args:
            precision: Rounding precision for the the objects in the Component.
                For instance, a precision of 1e-2 will round a point at
                (0.124, 1.748) to (0.12, 1.75).

        """
        polygons_by_spec = self.get_polygons(by_spec=True)
        layers = np.array(list(polygons_by_spec.keys()))
        sorted_layers = layers[np.lexsort((layers[:, 0], layers[:, 1]))]

        final_hash = hashlib.sha1()
        for layer in sorted_layers:
            layer_hash = hashlib.sha1(layer.astype(np.int64)).digest()
            polygons = polygons_by_spec[tuple(layer)]
            polygons = [_rnd(p, precision) for p in polygons]
            polygon_hashes = np.sort([hashlib.sha1(p).digest() for p in polygons])
            final_hash.update(layer_hash)
            for ph in polygon_hashes:
                final_hash.update(ph)

        return final_hash.hexdigest()

    # Deprecated
    def get_info(self):
        """Gathers the .info dictionaries from every sub-Component and returns them in a list.

        Args:
            depth: int or None
                If not None, defines from how many reference levels to
                retrieve Ports from.

        Returns:
            list of dictionaries
                List of the ".info" property dictionaries from all sub-Components
        """
        D_list = self.get_dependencies(recursive=True)
        return [D.info.copy() for D in D_list]

    def remap_layers(self, layermap, include_labels: bool = True):
        """Moves all polygons in the Component from one layer to another according to the layermap argument.

        Args:
            layermap: Dictionary of values in format {layer_from : layer_to}.
            include_labels: Selects whether to move Labels along with polygons.
        """
        layermap = {_parse_layer(k): _parse_layer(v) for k, v in layermap.items()}

        all_D = list(self.get_dependencies(True))
        all_D.append(self)
        for D in all_D:
            for p in D.polygons:
                for n, _layer in enumerate(p.layers):
                    original_layer = (p.layers[n], p.datatypes[n])
                    original_layer = _parse_layer(original_layer)
                    if original_layer in layermap:
                        new_layer = layermap[original_layer]
                        p.layers[n] = new_layer[0]
                        p.datatypes[n] = new_layer[1]
            if include_labels:
                for label in D.labels:
                    original_layer = (label.layer, label.texttype)
                    original_layer = _parse_layer(original_layer)
                    if original_layer in layermap:
                        new_layer = layermap[original_layer]
                        label.layer = new_layer[0]
                        label.texttype = new_layer[1]
        return self


def copy(D: Component) -> Component:
    """Returns a Component copy.

    Args:
        D: component to copy.
    """
    D_copy = Component()
    D_copy.info = D.info
    D_copy._cell = D._cell.copy(name=D_copy.name)

    for ref in D.references:
        new_ref = ComponentReference(
            component=ref.parent,
            columns=ref.columns,
            rows=ref.rows,
            spacing=ref.spacing,
            origin=ref.origin,
            rotation=ref.rotation,
            magnification=ref.magnification,
            x_reflection=ref.x_reflection,
        )
        # new_ref.name = ref.name if hasattr(ref, "name") else ref.parent.name
        new_ref.owner = D_copy
        D_copy.add(new_ref)

    for port in D.ports.values():
        D_copy.add_port(port=port)
    for poly in D.polygons:
        D_copy.add_polygon(poly)
    for path in D.paths:
        D_copy.add(path)
    for label in D.labels:
        D_copy.add_label(
            text=label.text,
            position=label.position,
            layer=(label.layer, label.texttype),
        )
    return D_copy


def test_get_layers() -> Component:
    import gdsfactory as gf

    c = gf.components.straight(
        length=10,
        width=0.5,
        layer=(2, 0),
        bbox_layers=[(111, 0)],
        bbox_offsets=[3],
        with_bbox=True,
        cladding_layers=None,
        add_pins=None,
        add_bbox=None,
    )
    assert c.get_layers() == {(2, 0), (111, 0)}, c.get_layers()
    c.remove_layers((111, 0))
    assert c.get_layers() == {(2, 0)}, c.get_layers()
    return c


def _filter_polys(polygons, layers_excl):
    return [
        p
        for p, l, d in zip(polygons.polygons, polygons.layers, polygons.datatypes)
        if (l, d) not in layers_excl
    ]


def recurse_structures(
    component: Component,
    ignore_components_prefix: Optional[List[str]] = None,
    ignore_functions_prefix: Optional[List[str]] = None,
) -> Dict[str, Any]:
    """Recurse component and its components recursively.

    Args:
        component: component to recurse.
        ignore_components_prefix: list of prefix to ignore.
        ignore_functions_prefix: list of prefix to ignore.
    """
    ignore_functions_prefix = ignore_functions_prefix or []
    ignore_components_prefix = ignore_components_prefix or []

    if (
        hasattr(component, "function_name")
        and component.function_name in ignore_functions_prefix
    ):
        return {}

    if hasattr(component, "name") and any(
        component.name.startswith(i) for i in ignore_components_prefix
    ):
        return {}

    output = {component.name: dict(component.settings)}
    for reference in component.references:
        if (
            isinstance(reference, ComponentReference)
            and reference.ref_cell.name not in output
        ):
            output.update(recurse_structures(reference.ref_cell))

    return output


def test_same_uid() -> None:
    import gdsfactory as gf

    c = Component()
    c << gf.components.rectangle()
    c << gf.components.rectangle()

    r1 = c.references[0].parent
    r2 = c.references[1].parent

    assert r1.uid == r2.uid, f"{r1.uid} must equal {r2.uid}"


def test_netlist_simple() -> None:
    import gdsfactory as gf

    c = gf.Component()
    c1 = c << gf.components.straight(length=1, width=2)
    c2 = c << gf.components.straight(length=2, width=2)
    c2.connect(port="o1", destination=c1.ports["o2"])
    c.add_port("o1", port=c1.ports["o1"])
    c.add_port("o2", port=c2.ports["o2"])
    netlist = c.get_netlist()
    # print(netlist.pretty())
    assert len(netlist["instances"]) == 2


def test_netlist_simple_width_mismatch_throws_error() -> None:
    import pytest

    import gdsfactory as gf

    c = gf.Component()
    c1 = c << gf.components.straight(length=1, width=1)
    c2 = c << gf.components.straight(length=2, width=2)
    c2.connect(port="o1", destination=c1.ports["o2"])
    c.add_port("o1", port=c1.ports["o1"])
    c.add_port("o2", port=c2.ports["o2"])
    with pytest.raises(ValueError):
        c.get_netlist()


def test_netlist_complex() -> None:
    import gdsfactory as gf

    c = gf.components.mzi_arms()
    netlist = c.get_netlist()
    # print(netlist.pretty())
    assert len(netlist["instances"]) == 4, len(netlist["instances"])


def test_extract() -> None:
    import gdsfactory as gf

    c = gf.components.straight(
        length=10,
        width=0.5,
        bbox_layers=[gf.LAYER.WGCLAD],
        bbox_offsets=[0],
        with_bbox=True,
        cladding_layers=None,
        add_pins=None,
        add_bbox=None,
    )
    c2 = c.extract(layers=[gf.LAYER.WGCLAD])

    assert len(c.polygons) == 2, len(c.polygons)
    assert len(c2.polygons) == 1, len(c2.polygons)


def hash_file(filepath):
    md5 = hashlib.md5()
    md5.update(filepath.read_bytes())
    return md5.hexdigest()


def test_bbox_reference():
    import gdsfactory as gf

    c = gf.Component("component_with_offgrid_polygons")
    c1 = c << gf.components.rectangle(size=(1.5e-3, 1.5e-3), port_type=None)
    c2 = c << gf.components.rectangle(size=(1.5e-3, 1.5e-3), port_type=None)
    c2.xmin = c1.xmax

    assert c2.xsize == 2e-3
    return c2


def test_bbox_component() -> None:
    import gdsfactory as gf

    c = gf.components.rectangle(size=(1.5e-3, 1.5e-3), port_type=None)
    assert c.xsize == 2e-3


if __name__ == "__main__":

    # c = Component("parent")
    c2 = Component("child")
    length = 10
    width = 0.5
    layer = (1, 0)
    c2.add_polygon([(0, 0), (length, 0), (length, width), (0, width)], layer=layer)
    c2.show()

    # c << c2
    # c.show()
    # length = 10
    # width = 0.5
    # layer = (1, 0)
    # c.add_polygon([(0, 0), (length, 0), (length, width), (0, width)], layer=layer)

    # c = gf.components.mzi()
    # c2 = c.mirror()
    # print(c2.info)
    # c = gf.c.mzi()
    # c.hash_geometry()
    # print(c.get_polygons(by_spec=True))
    # c.show(show_ports=True)
    # c.show()<|MERGE_RESOLUTION|>--- conflicted
+++ resolved
@@ -787,7 +787,6 @@
             invert_selection: removes all layers except layers specified.
             recursive: operate on the cells included in this cell.
         """
-<<<<<<< HEAD
         if recursive and self.references:
             D = self.flatten()
 
@@ -799,27 +798,6 @@
             for polygon in self.polygons
             if (polygon.layer, polygon.datatype) not in layers
         ]
-=======
-        from gdsfactory.pdk import get_layer
-
-        layers = [_parse_layer(get_layer(layer)) for layer in layers]
-
-        D = self.flatten() if recursive and self.references else self
-        for polygonset in D.polygons:
-            polygon_layers = zip(polygonset.layers, polygonset.datatypes)
-            polygons_to_keep = [(pl in layers) for pl in polygon_layers]
-            if not invert_selection:
-                polygons_to_keep = [(not p) for p in polygons_to_keep]
-            polygonset.polygons = [
-                p for p, keep in zip(polygonset.polygons, polygons_to_keep) if keep
-            ]
-            polygonset.layers = [
-                p for p, keep in zip(polygonset.layers, polygons_to_keep) if keep
-            ]
-            polygonset.datatypes = [
-                p for p, keep in zip(polygonset.datatypes, polygons_to_keep) if keep
-            ]
->>>>>>> af80de1e
 
         paths = []
         for path in D.paths:
